/*
 * Copyright (c) 2017-2023 Digi International Inc.
 *
 * This Source Code Form is subject to the terms of the Mozilla Public
 * License, v. 2.0. If a copy of the MPL was not distributed with this file,
 * You can obtain one at http://mozilla.org/MPL/2.0/.
 *
 * THE SOFTWARE IS PROVIDED "AS IS" AND THE AUTHOR DISCLAIMS ALL WARRANTIES WITH
 * REGARD TO THIS SOFTWARE INCLUDING ALL IMPLIED WARRANTIES OF MERCHANTABILITY
 * AND FITNESS. IN NO EVENT SHALL THE AUTHOR BE LIABLE FOR ANY SPECIAL, DIRECT,
 * INDIRECT, OR CONSEQUENTIAL DAMAGES OR ANY DAMAGES WHATSOEVER RESULTING FROM
 * LOSS OF USE, DATA OR PROFITS, WHETHER IN AN ACTION OF CONTRACT, NEGLIGENCE OR
 * OTHER TORTIOUS ACTION, ARISING OUT OF OR IN CONNECTION WITH THE USE OR
 * PERFORMANCE OF THIS SOFTWARE.
 *
 * Digi International Inc., 9350 Excelsior Blvd., Suite 700, Hopkins, MN 55343
 * ===========================================================================
 */

#include <confuse.h>
#include <errno.h>
#include <libdigiapix/process.h>
#include <miniunz/unzip.h>
#include <pthread.h>
#ifdef ENABLE_RECOVERY_UPDATE
#include <recovery.h>
#endif /* ENABLE_RECOVERY_UPDATE */
#include <stdio.h>
#include <sys/reboot.h>
#include <sys/stat.h>
#include <sys/statvfs.h>
#include <unistd.h>

#include "cc_config.h"
#include "cc_firmware_update.h"
#include "cc_logging.h"
#include "file_utils.h"
#include "string_utils.h"

/* Swupdate support */
#ifdef ENABLE_ONTHEFLY_UPDATE
#include <swupdate_status.h>
#include <network_ipc.h>
#endif /* ENABLE_ONTHEFLY_UPDATE */

/*------------------------------------------------------------------------------
                             D E F I N I T I O N S
------------------------------------------------------------------------------*/
#define FW_UPDATE_TAG				"FW UPDATE:"

#define REBOOT_TIMEOUT				1

#define UPDATE_PACKAGE_EXT			".swu"
#define FRAGMENT_EXT				".zip"

#define MANIFEST_PROP_SIZE			"size"
#define MANIFEST_PROP_FRAGMENTS		"fragments"
#define MANIFEST_PROP_NAME			"name"
#define MANIFEST_PROP_CHECKSUM		"checksum"
#define MANIFEST_PROP_SRC_DIR		"src_dir"
#define MANIFEST_PROP_UNKNOWN		"__unknown"

#define WRITE_BUFFER_SIZE			128 * 1024 /* 128KB */
#define FW_SWU_CHUNK_SIZE			128 * 1024 /* 128KB, CC6UL flash sector size */

#define LINE_BUFSIZE				255
#define CMD_BUFSIZE				255
#define FW_UPDATE_CMD				"update-firmware"

/*------------------------------------------------------------------------------
                 D A T A    T Y P E S    D E F I N I T I O N S
------------------------------------------------------------------------------*/
typedef enum {
	CC_FW_TARGET_SWU,
	CC_FW_TARGET_MANIFEST,
	__CC_FW_TARGET_LAST,
} cc_fw_target_t;

/*
 * struct fw_manifest_t - Firmware manifest type
 *
 * @fw_total_size:	Total size in bytes of the firmware package
 * @n_fragments:	Number of fragments to reconstruct the firmware package
 * @fragment_name:	Name of each fragment (no index, no extension)
 * @fw_checksum:	CRC32 of the firmware package
 * @fragments_dir:	Directory where the fragments are located
 */
typedef struct {
	size_t fw_total_size;
	int n_fragments;
	char *fragment_name;
	uint32_t fw_checksum;
	char *fragments_dir;
} fw_manifest_t;

/*
 * struct fragment_t - Firmware package fragment type
 *
 * @path:	Absolute path of the firmware fragment
 * @name:	Name of the fragment (with index and extension)
 * @index:	Fragment index
 */
typedef struct {
	char *path;
	char *name;
	int index;
} fragment_t;

/*
 * struct firmware_info_t - Firmware package information type
 *
 * @file_path:		Absolute path of the assembled firmware package
 * @file_name:		Name of the firmware package (with extension)
 * @manifest:		Firmware manifest
 * @fragments:		List of fragments to reconstruct the firmware package
 * @n_fragments:	Number of fragments in the list
 */
typedef struct {
	char *file_path;
	char *file_name;
	fw_manifest_t manifest;
	fragment_t *fragments;
	int n_fragments;
} firmware_info_t;

/*------------------------------------------------------------------------------
                                  M A C R O S
------------------------------------------------------------------------------*/
/**
 * log_fw_debug() - Log the given message as debug
 *
 * @format:		Debug message to log.
 * @args:		Additional arguments.
 */
#define log_fw_debug(format, ...)									\
	log_debug("%s " format, FW_UPDATE_TAG, __VA_ARGS__)

/**
 * log_fw_info() - Log the given message as info
 *
 * @format:		Info message to log.
 * @args:		Additional arguments.
 */
#define log_fw_info(format, ...)									\
	log_info("%s " format, FW_UPDATE_TAG, __VA_ARGS__)

/**
 * log_fw_error() - Log the given message as error
 *
 * @format:		Error message to log.
 * @args:		Additional arguments.
 */
#define log_fw_error(format, ...)									\
	log_error("%s " format, FW_UPDATE_TAG, __VA_ARGS__)

/*------------------------------------------------------------------------------
                    F U N C T I O N  D E C L A R A T I O N S
------------------------------------------------------------------------------*/
static ccapi_fw_request_error_t app_fw_request_cb(unsigned int const target, char const * const filename, size_t const total_size);
static ccapi_fw_data_error_t app_fw_data_cb(unsigned int const target, uint32_t offset, void const * const data, size_t size, ccapi_bool_t last_chunk);
static void app_fw_cancel_cb(unsigned int const target, ccapi_fw_cancel_error_t cancel_reason);
static void app_fw_reset_cb(unsigned int const target, ccapi_bool_t * system_reset, ccapi_firmware_target_version_t * version);
static ccapi_fw_data_error_t process_swu_package(const char *swu_path, int target);
static int generate_manifest_firmware(const char* manifest_path, int target);
<<<<<<< HEAD
static void *reboot_threaded(void *unused);
=======
>>>>>>> 383e3200
static int parse_manifest(const char *const manifest_path, firmware_info_t *fw_info);
static int get_fw_path(firmware_info_t *fw_info);
static int get_fragments(firmware_info_t *fw_info);
static size_t get_available_space(const char* path);
static int generate_firmware_package(firmware_info_t *const fw_info);
static int assemble_fragment(fragment_t *fragment, const char *file_name, FILE *swu_fp);
static char* concatenate_path(const char *directory, const char* file);
static char* get_fragment_file_name(const char *name, int index);
static void delete_fragments(firmware_info_t *fw_info);
static void free_fw_info(firmware_info_t *fw_info);
static void free_fragments(fragment_t *fragments, int n_fragments);
static int check_manifest_size(cfg_t *manifest_cfg, cfg_opt_t *opt);
static int check_manifest_fragments(cfg_t *manifest_cfg, cfg_opt_t *opt);
static int check_manifest_name(cfg_t *manifest_cfg, cfg_opt_t *opt);
static int check_manifest_checksum(cfg_t *manifest_cfg, cfg_opt_t *opt);
static int check_manifest_src_dir(cfg_t *manifest_cfg, cfg_opt_t *opt);
static int is_dual_boot_system(void);

/*------------------------------------------------------------------------------
                         G L O B A L  V A R I A B L E S
------------------------------------------------------------------------------*/
extern cc_cfg_t *cc_cfg;
static FILE *fw_fp = NULL;
static char *fw_downloaded_path = NULL;
#ifdef ENABLE_RECOVERY_UPDATE
static pthread_t reboot_thread;
#endif /* ENABLE_RECOVERY_UPDATE */

#ifdef ENABLE_ONTHEFLY_UPDATE
/* Swupdate on the fly variables */
static char otf_buffer[WRITE_BUFFER_SIZE];
static int otf_end_status = EXIT_SUCCESS;
static pthread_mutex_t otf_mutex;
static pthread_cond_t otf_cv_end = PTHREAD_COND_INITIALIZER;

static bool otf_data_chunk_ready = false;
static int otf_chunk_size;
static int otf_last_chunk_size = 0;
static bool otf_update_successful = false;
#endif /* ENABLE_ONTHEFLY_UPDATE */
static int is_dual = -1;

/*------------------------------------------------------------------------------
                     F U N C T I O N  D E F I N I T I O N S
------------------------------------------------------------------------------*/
#ifdef ENABLE_RECOVERY_UPDATE
/*
 * reboot_threaded() - Perform the reboot in a new thread
 *
 * @unused:	Unused parameter.
 */
static void *reboot_threaded(void *unused)
{
	UNUSED_ARGUMENT(unused);

	if (reboot_recovery(REBOOT_TIMEOUT))
		log_fw_error("%s", "Error rebooting in recovery mode");

	pthread_exit(NULL);

	return NULL;
}
#endif /* ENABLE_RECOVERY_UPDATE */

#ifdef ENABLE_ONTHEFLY_UPDATE
/*
 * otf_read_image_cb() - Swupdate callback to read a new chunk of the on the fly image
 *
 * @p:		Buffer for the new chunk data.
 * @size:	Size of the new chunk.
 *
 * this is the callback to get a new chunk of the image in the on the fly
 * firmware update process.
 * It is called by a thread generated by the library and can block.
 */
static int otf_read_image_cb(char **p, int *size)
{
	while (!otf_data_chunk_ready)
		usleep(1000);

	*p = otf_buffer;
	*size = otf_chunk_size;
	if (otf_chunk_size >= otf_last_chunk_size)
		otf_data_chunk_ready = false;
	otf_last_chunk_size = otf_chunk_size;
	otf_chunk_size = 0;

	return otf_last_chunk_size;
}

/*
 * otf_print_status_cb() - Swupdate callback to report on the fly firmware update
 *                         progress status
 *
 * @msg:	IPC message with the status of the on the fly firmware update.
 *
 * This is called by the Swupdate library to inform
 * about the current status of the upgrade
 *
 * Returns 0.
 */
static int otf_print_status_cb(ipc_message *msg)
{
	log_fw_debug("Status: %d message: %s",
		msg->data.status.current,
		strlen(msg->data.status.desc) > 0 ? msg->data.status.desc : "");

	return 0;
}

/*
 * otf_end_cb() - Swupdate callback to report and finish the on the fly firmware update
 *
 * @status:	Status of the on the fly firmware update.
 *
 * This is called at the end reporting the status
 * of the on the fly upgrade and running any post-update
 * actions if successful
 *
 * Returns 0.
 */
static int otf_end_cb(RECOVERY_STATUS status)
{
	otf_end_status = (status == SUCCESS) ? EXIT_SUCCESS : EXIT_FAILURE;

	log_fw_info("Swupdate %s",
		status == FAILURE ? "*failed*!" :
			"was successful!");

	if (status == SUCCESS) {
		log_fw_info("Executing post-update actions. %s", __func__);
		ipc_message msg;
		msg.data.procmsg.len = 0;
		if (ipc_postupdate(&msg) != 0 || msg.type != ACK) {
			log_fw_error("Running post-update failed! %s", __func__);
			otf_end_status = EXIT_FAILURE;
		}
	}

	pthread_mutex_lock(&otf_mutex);
	pthread_cond_signal(&otf_cv_end);
	pthread_mutex_unlock(&otf_mutex);

	if (status == SUCCESS && otf_end_status == EXIT_SUCCESS)
		otf_update_successful = true;

	return 0;
}
#endif /* ENABLE_ONTHEFLY_UPDATE */

/*
 * init_fw_service() - Initialization of firmware service
 *
 * @fw_version:	The current firmware version.
 * @fw_service:	Struct to store the firmware service initialization.
 *
 * Returns: 0 on success, 1 otherwise.
 */
int init_fw_service(const char * const fw_version, ccapi_fw_service_t **fw_service)
{
#if !defined(ENABLE_RECOVERY_UPDATE) || !defined(ENABLE_ONTHEFLY_UPDATE)
	UNUSED_ARGUMENT(fw_version);
	*fw_service = NULL;

	return 0;
#else /* !ENABLE_RECOVERY_UPDATE || !ENABLE_ONTHEFLY_UPDATE */
	uint8_t version[4];
	ccapi_firmware_target_t *fw_list = NULL;

	*fw_service = NULL;

	if (fw_version == NULL)
		return 0;

	if (sscanf(fw_version, "%hhu.%hhu.%hhu.%hhu", &version[0], &version[1],
			&version[2], &version[3]) != 4) {
		log_error("Error initilizing Cloud connection: Bad firmware_version string '%s', firmware update disabled",
				fw_version);
		return 0;
	}

	fw_list = calloc(__CC_FW_TARGET_LAST, sizeof(*fw_list));
	*fw_service = calloc(1, sizeof(**fw_service));
	if (fw_list == NULL || *fw_service == NULL) {
		log_error("Error initilizing Cloud connection: %s", "Out of memory");
		free(fw_list);
		return 1;
	}

	fw_list[CC_FW_TARGET_SWU].chunk_size = FW_SWU_CHUNK_SIZE;
	fw_list[CC_FW_TARGET_SWU].description = "System";
	fw_list[CC_FW_TARGET_SWU].filespec = ".*\\.[sS][wW][uU]";
	fw_list[CC_FW_TARGET_SWU].maximum_size = 0;
	fw_list[CC_FW_TARGET_SWU].version.major = version[0];
	fw_list[CC_FW_TARGET_SWU].version.minor = version[1];
	fw_list[CC_FW_TARGET_SWU].version.revision = version[2];
	fw_list[CC_FW_TARGET_SWU].version.build = version[3];

	fw_list[CC_FW_TARGET_MANIFEST].chunk_size = 0;
	fw_list[CC_FW_TARGET_MANIFEST].description = "Update manifest";
	fw_list[CC_FW_TARGET_MANIFEST].filespec = "[mM][aA][nN][iI][fF][eE][sS][tT]\\.[tT][xX][tT]";
	fw_list[CC_FW_TARGET_MANIFEST].maximum_size = 0;
	fw_list[CC_FW_TARGET_MANIFEST].version.major = version[0];
	fw_list[CC_FW_TARGET_MANIFEST].version.minor = version[1];
	fw_list[CC_FW_TARGET_MANIFEST].version.revision = version[2];
	fw_list[CC_FW_TARGET_MANIFEST].version.build = version[3];

	(*fw_service)->target.count = __CC_FW_TARGET_LAST;
	(*fw_service)->target.item = fw_list;

	(*fw_service)->callback.request = app_fw_request_cb;
	(*fw_service)->callback.data = app_fw_data_cb;
	(*fw_service)->callback.reset = app_fw_reset_cb;
	(*fw_service)->callback.cancel = app_fw_cancel_cb;

	return 0;
#endif /* !ENABLE_RECOVERY_UPDATE || !ENABLE_ONTHEFLY_UPDATE */
}

/*
 * app_fw_request_cb() - Incoming firmware update request callback
 *
 * @target:		Target number of the firmware update request.
 * @filename:	Name of the firmware file to download.
 * @total_size:	Total size required for the downloaded firmware.
 *
 * This callback ask for acceptance of an incoming firmware update request.
 * The decision can be taken based on the request target number, the file name,
 * and the total size.
 *
 * Returns: 0 on success, error code otherwise.
 */
static ccapi_fw_request_error_t app_fw_request_cb(unsigned int const target,
		char const *const filename, size_t const total_size) {
	ccapi_fw_request_error_t error = CCAPI_FW_REQUEST_ERROR_NONE;
	size_t available_space;

	log_fw_info("Firmware download requested (target '%d')", target);

	if (get_configuration(cc_cfg) != 0) {
		log_fw_error("Cannot load configuration (target '%d')", target);
		return CCAPI_FW_REQUEST_ERROR_ENCOUNTERED_ERROR;
	}

#ifdef ENABLE_ONTHEFLY_UPDATE
	if (is_dual_boot_system() && cc_cfg->on_the_fly) {
		char system_to_update[256] = {0};
		int active_system_len = 7;
		char *resp = NULL;
		char *active_system = NULL;
		int retval;
		static struct swupdate_request req;

		log_fw_debug("Firmware download streaming requested (target '%d')", target);
		/* Start swupdate process */
		pthread_mutex_init(&otf_mutex, NULL);

		/* May be set non-zero by otf_end_cb() function on failure */
		otf_end_status = EXIT_SUCCESS;

		/* Prepare request structure */
		swupdate_prepare_req(&req);

		if (ldx_process_execute_cmd("fw_printenv -n active_system", &resp, 2) != 0 || resp == NULL) {
			if (resp != NULL)
				log_error("Error getting active system: %s", resp);
			else
				log_error("%s: Error getting active system", __func__);
			retval = -1;
		} else {
			/* Read active system */
			active_system = trim(resp);
			log_fw_debug("Active system detected: '%s'", active_system);

			/* Detect storage media, on eMMC devices the response will be 1*/
			if (ldx_process_execute_cmd("grep -qs mtd /proc/mtd", NULL, 2) == 0) {
				strncpy(req.software_set, "mtd" , sizeof(req.software_set) -1);
			} else {
				strncpy(req.software_set, "mmc" , sizeof(req.software_set) - 1);
			}
			log_fw_debug("Is a %s device", req.software_set);

			/* Detect active system & save the partition to umount */
			if (!strncmp(active_system, "linux_a", active_system_len)) {
				strncpy(req.running_mode, "secondary" , sizeof(req.running_mode) -1);
				sprintf(system_to_update, "%s", "umount /mnt/linux_b > /dev/null");
			} else {
				strncpy(req.running_mode, "primary" , sizeof(req.running_mode) - 1);
				sprintf(system_to_update, "%s", "umount /mnt/linux_a > /dev/null");
			}

			log_fw_debug("Selected %s partition to update", req.running_mode);

			/* We don't care about the result of the command, it will fail
			if the partition is already umount, for example in the scenario
			when a first update fails, and we perform a retry */
			ldx_process_execute_cmd(system_to_update, NULL, 2);

			retval = swupdate_async_start(otf_read_image_cb, otf_print_status_cb, otf_end_cb, &req, sizeof(req));
		}

		free(resp);

		/* Return if we've hit an error scenario */
		if (retval < 0) {
			log_fw_error("Streaming update process failed, returns '%d'", retval);
			pthread_mutex_unlock(&otf_mutex);
			return CCAPI_FW_REQUEST_ERROR_ENCOUNTERED_ERROR;
		}
	} else
#endif /* ENABLE_ONTHEFLY_UPDATE */
	{
		fw_downloaded_path = concatenate_path(cc_cfg->fw_download_path, filename);
		if (fw_downloaded_path == NULL) {
			log_fw_error(
					"Cannot allocate memory for '%s' firmware file (target '%d')",
					filename, target);
			return CCAPI_FW_REQUEST_ERROR_ENCOUNTERED_ERROR;
		}

		available_space = get_available_space(cc_cfg->fw_download_path);
		if (available_space == 0) {
			log_fw_error("Unable to get available space (target '%d')", target);
			error = CCAPI_FW_REQUEST_ERROR_ENCOUNTERED_ERROR;
			goto done;
		}
		if (available_space < total_size) {
			log_fw_error("Not enough space to download '%s' firmware file (target '%d')", filename, target);
			error = CCAPI_FW_REQUEST_ERROR_DOWNLOAD_INVALID_SIZE;
			goto done;
		}

		fw_fp = fopen(fw_downloaded_path, "wb+");
		if (fw_fp == NULL) {
			log_fw_error("Unable to create '%s' file (target '%d')", filename, target);
			error = CCAPI_FW_REQUEST_ERROR_ENCOUNTERED_ERROR;
			goto done;
		}
	}
done:

	if (error != CCAPI_FW_REQUEST_ERROR_NONE)
		free(fw_downloaded_path);

	return error;
}

/*
 * app_fw_data_cb() - Receive firmware data chunk callback
 *
 * @target:		Target number of the firmware data chunk.
 * @offset:		Offset in the received data.
 * @data:		Firmware data chunk.
 * @size:		Size of the data chunk.
 * @last_chunk:	CCAPI_TRUE if it is the last data chunk.
 *
 * Data to program is received including the offset where it should be
 * programmed. The size of the data will be the one configured by the user in
 * the chunk_size field of the target information.
 *
 * Returns: 0 on success, error code otherwise.
 */
static ccapi_fw_data_error_t app_fw_data_cb(unsigned int const target, uint32_t offset,
		void const *const data, size_t size, ccapi_bool_t last_chunk) {
	ccapi_fw_data_error_t error = CCAPI_FW_DATA_ERROR_NONE;
	int retval;

	log_fw_debug("Received chunk: target=%d offset=0x%x length=%zu last_chunk=%d", target, offset, size, last_chunk);

#ifdef ENABLE_ONTHEFLY_UPDATE
	if (is_dual_boot_system() && cc_cfg->on_the_fly) {
		log_fw_debug("Get data package from Remote Manager %d", target);
		otf_chunk_size = size;
		memcpy(otf_buffer, data, otf_chunk_size);
		otf_data_chunk_ready = true;

		if (last_chunk) {
			int loops = 0;

			log_fw_debug("Firmware download completed for target '%d'", target);
			/* End called, unlock and exit */
			pthread_mutex_lock(&otf_mutex);
			pthread_cond_wait(&otf_cv_end, &otf_mutex);
			pthread_mutex_unlock(&otf_mutex);

			/* Verify upgrade status and post-update actions */
			if (otf_end_status == EXIT_FAILURE) {
				log_fw_error("Firmware download streaming failed '%d'", otf_end_status);
				return CCAPI_FW_DATA_ERROR_INVALID_DATA;
			}

			/* Due to asynchronous update writing, we must wait until
			 * the last packet has been written.
			 */
			while (!otf_update_successful && loops < 100) {
				usleep(10000);
				log_fw_debug("Waiting for download and update to finish (%d)", otf_update_successful);
				loops++;
			}
			if (loops >= 100) {
				log_fw_error("Timeout waiting to finish on the fly update process (%d)", loops);
				error = CCAPI_FW_DATA_ERROR_INVALID_DATA;
			}
		}
	} else
#endif /* ENABLE_ONTHEFLY_UPDATE */
	{
		retval = fwrite(data, size, 1, fw_fp);
		if (retval != 1) {
			log_fw_error("%s", "Error writing to firmware file");
			return CCAPI_FW_DATA_ERROR_INVALID_DATA;
		}

		if (last_chunk) {
			if (fw_fp != NULL) {
				int fd = fileno(fw_fp);

				if (fsync(fd) != 0 || fclose(fw_fp) != 0) {
					log_fw_error("Unable to close firmware file (errno %d: %s)", errno, strerror(errno));
					return CCAPI_FW_DATA_ERROR_INVALID_DATA;
				}
			}
			log_fw_info("Firmware download completed for target '%d'", target);

			log_fw_info("Starting firmware update process (target '%d')", target);

			switch(target) {
				/* Target for manifest.txt files. */
				case CC_FW_TARGET_MANIFEST: {
					if (generate_manifest_firmware(fw_downloaded_path, target) != 0) {
						log_fw_error(
								"Error generating firmware package from '%s' for target '%d'",
								fw_downloaded_path, target);
						error = CCAPI_FW_DATA_ERROR_INVALID_DATA;
						break;
					}
					error = process_swu_package(fw_downloaded_path, target);
					break;
				}
				/* Target for *.swu files. */
				case CC_FW_TARGET_SWU: {
					error = process_swu_package(fw_downloaded_path, target);
					break;
				}
				default:
					error = CCAPI_FW_DATA_ERROR_INVALID_DATA;
			}

			free(fw_downloaded_path);
		}
	}

	return error;
}

/*
 * app_fw_cancel_cb() - Firmware update process abort callback
 *
 * @target:			Target number.
 * @cancel_reason:	Abort reason or status.
 *
 * Called when a firmware update abort message is received.
 */
static void app_fw_cancel_cb(unsigned int const target, ccapi_fw_cancel_error_t cancel_reason)
{
	log_fw_info("Cancel firmware update for target '%d'. Cancel_reason='%d'",
			target, cancel_reason);

	if (fw_fp != NULL) {
		int fd = fileno(fw_fp);

		if (fsync(fd) != 0 || fclose(fw_fp) != 0)
			log_fw_error("Unable to close firmware file (errno %d: %s)", errno, strerror(errno));
		else if (remove(fw_downloaded_path) == -1)
			log_fw_error("Unable to remove firmware file (errno %d: %s)",
					errno, strerror(errno));
	}

	free(fw_downloaded_path);
}

/*
 * app_fw_reset_cb() - Reset device callback
 *
 * @target:			Target number.
 * @system_reset:	CCAPI_TRUE to reboot the device, CCAPI_FALSE otherwise.
 * @version:		Version for the updated target.
 *
 * It is called when firmware update has finished. It lets the user decide
 * whether rebooting the device.
 */
static void app_fw_reset_cb(unsigned int const target, ccapi_bool_t *system_reset, ccapi_firmware_target_version_t *version)
{
<<<<<<< HEAD
	int error = 0;

=======
>>>>>>> 383e3200
	UNUSED_ARGUMENT(target);
	UNUSED_ARGUMENT(version);

	*system_reset = CCAPI_FALSE;

	if (is_dual_boot_system()) {
#ifdef ENABLE_ONTHEFLY_UPDATE
		if (cc_cfg->on_the_fly){
			char *resp = NULL;

			if (!otf_update_successful) {
				log_fw_error("On the fly update failed (%d)", otf_update_successful);
				return;
			}
			log_fw_debug("On the fly update finished. Now we will reboot the system (%d)", otf_update_successful);

			/* Swap the active system partition */
			if (ldx_process_execute_cmd("on-the-fly-swap-partition.sh", &resp, 2) != 0) {
				if (resp != NULL)
					log_error("Error swapping active system: %s", resp);
				else
					log_error("%s: Error swapping active system", __func__);
				free(resp);
				return;
			}

			free(resp);
		} else
#endif /* ENABLE_ONTHEFLY_UPDATE */
		{
			log_fw_debug("%s", "Dualboot mode does not reboot the system");
			return;
		}
	}

	log_fw_info("Rebooting in %d seconds", REBOOT_TIMEOUT);

<<<<<<< HEAD
	if (is_dual_boot_system() && cc_cfg->on_the_fly) {
		sync();
		fflush(stdout);
		sleep(REBOOT_TIMEOUT);
		reboot(RB_AUTOBOOT);
	} else {
		error = pthread_create(&reboot_thread, NULL, reboot_threaded, NULL);
=======
	if (is_dual_boot_system()) {
#ifdef ENABLE_ONTHEFLY_UPDATE
		if (cc_cfg->on_the_fly) {
			sync();
			fflush(stdout);
			sleep(REBOOT_TIMEOUT);
			reboot(RB_AUTOBOOT);
		}
#endif /* ENABLE_ONTHEFLY_UPDATE */
#ifdef ENABLE_RECOVERY_UPDATE
	} else {
		int error = pthread_create(&reboot_thread, NULL, reboot_threaded, NULL);
>>>>>>> 383e3200
		if (error) {
			/* If we cannot create the thread just reboot. */
			if (reboot_recovery(REBOOT_TIMEOUT))
				log_fw_error("%s", "Error rebooting in recovery mode");
		}
#endif /* ENABLE_RECOVERY_UPDATE */
	}
}

/*
 * process_swu_package() - Perform the installation of the SWU software package
 *
 * @swu_path:		Absolute path to the downloaded SWU file.
 * @target:		Target number.
 */
static ccapi_fw_data_error_t process_swu_package(const char *swu_path, int target)
{
	ccapi_fw_data_error_t error = CCAPI_FW_DATA_ERROR_NONE;

	if (is_dual_boot_system()) {
		char cmd[CMD_BUFSIZE] = {0};
		char line[LINE_BUFSIZE] = {0};
		FILE *fp;

		log_fw_debug("We will start the %s script at path %s", FW_UPDATE_CMD, swu_path);
		sprintf(cmd, "%s %s", FW_UPDATE_CMD, swu_path);
		/* Open process to execute update command */
		fp = popen(cmd, "r");
		if (fp == NULL){
			log_fw_error("Couldn't execute dualboot installation cmd %s", cmd);
		} else {
			/* Read script output till finished */
			while (fgets(line, LINE_BUFSIZE, fp) != NULL) {
				log_fw_debug("swupdate: %s", line);
				if(strstr(line, "There was an error performing the update")) {
					log_fw_error(
						"Error updating firmware using package '%s' for target '%d'",
						swu_path, target);
					error = CCAPI_FW_DATA_ERROR_INVALID_DATA;
				}
			}
			/* close the process */
			pclose(fp);
		}
#ifdef ENABLE_RECOVERY_UPDATE
	} else {
		if (update_firmware(swu_path)) {
			log_fw_error(
					"Error updating firmware using package '%s' for target '%d'",
					swu_path, target);
			error = CCAPI_FW_DATA_ERROR_INVALID_DATA;
		}
#endif /* ENABLE_RECOVERY_UPDATE */
	}

	return error;
}

/*
 * generate_manifest_firmware() - Generate firmware package via manifest
 *
 * @manifest_path:	Absolute path to the downloaded manifest file.
 * @target:			Target number.
 *
 * Steps of the firmware update via manifest:
 * 		1. Load the downloaded 'manifest.txt'.
 * 		2. Check if there is enough space for the complete firmware package
 * 		   (once it is assembled) plus a single uncompressed fragment.
 * 		3. Check if all the fragments are located in the path specified in the
 * 		   'manifest.txt' file.
 * 		4. Generate the firmware package using the fragments:
 * 				a. Uncompress each fragment and assemble to the final package.
 * 				b. Delete the fragment.
 * 				c. Compare the package size with the specified in the
 * 				   'manifest.txt' file.
 * 				d. Calculate the package CRC32 and compare with the specified
 * 				   in the 'manifest.txt' file.
 * 		5. Return generated package path.
 *
 * Return: 0 on success, -1 otherwise.
 */
static int generate_manifest_firmware(const char *manifest_path, int target)
{
	size_t available_space;
	firmware_info_t fw_info = {0};
	int error = 0;

	/* Load received manifest file. */

	if (parse_manifest(manifest_path, &fw_info) != 0) {
		log_fw_error("Error loading firmware manifest file '%s'",
				manifest_path);
		error = -1;
		goto done;
	}

	/* Check available space. */

	available_space = get_available_space(cc_cfg->fw_download_path);
	if (available_space == 0) {
		log_fw_error("Unable to get available space (target '%d')", target);
		error = -1;
		goto done;
	}

	if (available_space < fw_info.manifest.fw_total_size) {
		log_fw_error(
				"Not enough space in %s to update firmware (target '%d'), needed %zu have %zu",
				cc_cfg->fw_download_path, target,
				fw_info.manifest.fw_total_size, available_space);
		error = -1;
		goto done;
	}

	/* Check fragments. */

	if (get_fw_path(&fw_info) != 0 || !get_fragments(&fw_info)) {
		error = -1;
		goto done;
	}

	log_fw_debug("%d fragments are ready. Begin image assembly",
			fw_info.n_fragments);

	/* Generate firmware package from fragments. */

	if (generate_firmware_package(&fw_info) != 0) {
		error = -1;
		goto done;
	}

	/* Save firmware package path */

	log_fw_debug("Image was assembly in '%s'", fw_info.file_path);
	strcpy(fw_downloaded_path, fw_info.file_path);

done:
	free_fw_info(&fw_info);

	return error;
}

/*
<<<<<<< HEAD
 * reboot_threaded() - Perform the reboot in a new thread
 *
 * @unused:	Unused parameter.
 */
static void *reboot_threaded(void *unused)
{
	UNUSED_ARGUMENT(unused);

	if (reboot_recovery(REBOOT_TIMEOUT))
		log_fw_error("%s", "Error rebooting in recovery mode");

	pthread_exit(NULL);

	return NULL;
}

/*
=======
>>>>>>> 383e3200
 * parse_manifest() - Load the downloaded 'manifest.txt' file
 *
 * @manifest_path:	Absolute path of the 'manifest.txt' file.
 * @fw_info:		Firmware information struct (firmware_info_t) where the
 * 					settings are saved.
 *
 * Read the provided 'manifest.txt' file and save the settings in the given
 * firmware_info_t struct. If the file does not exist or cannot be read, the
 * struct is initialized with the default settings.
 *
 * Return: 0 if the file is loaded successfully, -1 otherwise.
 */
static int parse_manifest(const char *const manifest_path, firmware_info_t *fw_info)
{
	cfg_t *manifest_cfg = NULL;
	int error = 0;

	/* Overall structure of the manifest properties. */
	static cfg_opt_t opts[] = {
			/* ------------------------------------------------------------ */
			/*|  TYPE   |   SETTING NAME    |  DEFAULT VALUE   |   FLAGS   |*/
			/* ------------------------------------------------------------ */
			CFG_INT		(MANIFEST_PROP_SIZE,		0,			CFGF_NODEFAULT),
			CFG_INT		(MANIFEST_PROP_FRAGMENTS,	0,			CFGF_NODEFAULT),
			CFG_STR		(MANIFEST_PROP_NAME,		NULL,		CFGF_NODEFAULT),
			CFG_STR		(MANIFEST_PROP_CHECKSUM,	NULL,		CFGF_NODEFAULT),
			CFG_STR		(MANIFEST_PROP_SRC_DIR,		NULL,		CFGF_NODEFAULT),

			/* Needed for unknown properties. */
			CFG_STR		(MANIFEST_PROP_UNKNOWN,		NULL,		CFGF_NONE),
			CFG_END()
	};

	if (access(manifest_path, R_OK) != 0) {
		log_fw_error("Firmware manifest file '%s' cannot be read", manifest_path);
		return -1;
	}

	manifest_cfg = cfg_init(opts, CFGF_IGNORE_UNKNOWN);
	cfg_set_validate_func(manifest_cfg, MANIFEST_PROP_SIZE, check_manifest_size);
	cfg_set_validate_func(manifest_cfg, MANIFEST_PROP_FRAGMENTS, check_manifest_fragments);
	cfg_set_validate_func(manifest_cfg, MANIFEST_PROP_NAME, check_manifest_name);
	cfg_set_validate_func(manifest_cfg, MANIFEST_PROP_CHECKSUM, check_manifest_checksum);
	cfg_set_validate_func(manifest_cfg, MANIFEST_PROP_SRC_DIR, check_manifest_src_dir);

	/* Parse the manifest file. */
	switch (cfg_parse(manifest_cfg, manifest_path)) {
		case CFG_FILE_ERROR:
			log_fw_error("Firmware manifest file '%s' could not be read: %s",
					manifest_path, strerror(errno));
			error = -1;
			goto done;
		case CFG_SUCCESS:
			break;
		case CFG_PARSE_ERROR:
			log_fw_error("Error parsing firmware manifest file '%s'", manifest_path);
			error = -1;
			goto done;
	}

	/* Fill manifest properties. */
	fw_info->manifest.fw_total_size = cfg_getint(manifest_cfg, MANIFEST_PROP_SIZE);
	fw_info->manifest.n_fragments = cfg_getint(manifest_cfg, MANIFEST_PROP_FRAGMENTS);
	fw_info->manifest.fw_checksum = strtoul(cfg_getstr(manifest_cfg, MANIFEST_PROP_CHECKSUM), NULL, 10);
	fw_info->manifest.fragment_name = strdup(cfg_getstr(manifest_cfg, MANIFEST_PROP_NAME));
	if (fw_info->manifest.fragment_name == NULL) {
		error = -1;
		goto done;
	}
	fw_info->manifest.fragments_dir = strdup(cfg_getstr(manifest_cfg, MANIFEST_PROP_SRC_DIR));
	if (fw_info->manifest.fragments_dir == NULL) {
		error = -1;
		goto done;
	}

done:
	cfg_free(manifest_cfg);

	return error;
}

/*
 * get_fw_path() - Retrieve the absolute path of the firmware update package
 *
 * @fw_info:		Firmware information struct (firmware_info_t) where the
 * 					path is stored.
 *
 * Memory for the path is obtained with 'malloc' and can be freed with 'free'.
 *
 * Return: 0 on success, -1 otherwise.
 */
static int get_fw_path(firmware_info_t *fw_info)
{
	fw_manifest_t manifest = fw_info->manifest;
	int len = strlen(manifest.fragment_name) + strlen(UPDATE_PACKAGE_EXT) + 1;

	fw_info->file_name = calloc(1, sizeof (char) * len);
	if (fw_info->file_name == NULL) {
		log_fw_error("Cannot allocate memory for update package '%s%s",
				manifest.fragment_name, UPDATE_PACKAGE_EXT);
		return -1;
	}
	strcpy(fw_info->file_name, manifest.fragment_name);
	strcat(fw_info->file_name, UPDATE_PACKAGE_EXT);

	fw_info->file_path = concatenate_path(cc_cfg->fw_download_path,
			fw_info->file_name);
	if (fw_info->file_path == NULL) {
		log_fw_error("Cannot allocate memory for update package '%s%s",
				manifest.fragment_name, UPDATE_PACKAGE_EXT);
		return -1;
	}

	return 0;
}

/*
 * get_fragments() - Retrieve all fragments information
 *
 * @fw_info:		Firmware information struct (firmware_info_t) where the
 * 					fragments information is stored.
 *
 * Return: Number of total fragments, 0 if no fragment is found or if any error
 * 			occurs.
 */
static int get_fragments(firmware_info_t *fw_info)
{
	fw_manifest_t manifest = fw_info->manifest;
	int n_fragments = 0;
	int i;

	fw_info->fragments = calloc(manifest.n_fragments, sizeof (fragment_t));
	if (fw_info->fragments == NULL) {
		log_fw_error("%s", "Cannot allocate memory for firmware fragments");
		return 0;
	}

	for (i = 0; i < manifest.n_fragments; i++) {
		fragment_t *fragment = &fw_info->fragments[i];

		n_fragments++;
		fragment->index = i;

		/* Get fragment file path */
		fragment->name = get_fragment_file_name(manifest.fragment_name, i);
		if (fragment->name == NULL) {
			log_fw_error("Cannot allocate memory for fragment file '%s%d%s",
					manifest.fragment_name, i, FRAGMENT_EXT);
			goto error;
		}

		fragment->path = concatenate_path(manifest.fragments_dir, fragment->name);
		if (fragment->path == NULL) {
			log_fw_error("Cannot allocate memory for fragment file '%s",
					fragment->name);
			goto error;
		}

		if (access(fragment->path, F_OK) != 0) {
			log_fw_error("Missing fragment number '%d' ('%s')", i, fragment->path);
			goto error;
		}
	}
	goto done;

error:
	free_fragments(fw_info->fragments, n_fragments);
	fw_info->fragments = NULL;
	n_fragments = 0;

done:
	fw_info->n_fragments = n_fragments;
	return n_fragments;
}

/*
 * get_available_space() - Retrieve the available space in bytes
 *
 * @path:	The path to get the available space.
 *
 * Return: Number of free bytes.
 */
static size_t get_available_space(const char* path)
{
	struct statvfs stat;

	if (statvfs(path, &stat) != 0)
		return 0;

	return stat.f_bsize * stat.f_bavail;
}

/*
 * generate_firmware_package() - Assemble fragments to generate the firmware package
 *
 * @fw_info:	Firmware information struct (firmware_info_t).
 *
 * The generation of the firmware package follow these steps:
 * 		1. Uncompress each fragment and assemble to the final package.
 * 		2. Delete the fragment.
 * 		3. Compare the package size with the specified in the 'manifest.txt'
 * 		   file.
 * 		4. Calculate the package CRC32 and compare with the specified in the
 * 		   'manifest.txt' file.
 *
 * Return: 0 on success, -1 otherwise.
 */
static int generate_firmware_package(firmware_info_t *const fw_info)
{
	int error = 0;
	int i;
	struct stat st;
	uint32_t crc32 = 0xFFFFFFFF;
	FILE *swu_fp = fopen(fw_info->file_path, "wb+");

	if (swu_fp == NULL) {
		log_fw_error("Unable to create '%s' firmware package",
				fw_info->file_path);
		delete_fragments(fw_info);
		return -1;
	}

	/* Assemble fragments. */

	for (i = 0; i < fw_info->n_fragments; i++) {
		fragment_t fragment = fw_info->fragments[i];

		log_fw_debug("Processing fragment %d", i);

		if (assemble_fragment(&fragment, fw_info->file_name, swu_fp) != 0) {
			error = -1;
			break;
		}

		log_fw_debug("Fragment %d assembled", i);
		if (remove(fragment.path) == -1)
			log_fw_error("Unable to remove fragment %d (errno %d: %s)", i,
					errno, strerror(errno));
	}

	if (fsync(fileno(swu_fp)) != 0 || fclose(swu_fp) != 0) {
		log_fw_error("Unable to close firmware package (errno %d: %s)", errno,
				strerror(errno));
		error = -1;
	}

	if (error != 0) {
		delete_fragments(fw_info);
		error = -1;
		goto error;
	}

	log_fw_debug("Firmware package ready, '%s'", fw_info->file_path);

	/* Check file size */

	stat(fw_info->file_path, &st);
	if ((size_t) st.st_size != fw_info->manifest.fw_total_size) {
		log_fw_error("Bad firmware package size: %zu, expected %zu",
			     (size_t)st.st_size, fw_info->manifest.fw_total_size);
		error = -1;
		goto error;
	}

	/* Check CRC32 of the assembled file. */

	if (crc32file(fw_info->file_path, &crc32) != 0) {
		log_fw_error("Unable to calculate CRC32 of firmware package '%s'",
				fw_info->file_name);
		error = -1;
		goto error;
	}

	if (crc32 != fw_info->manifest.fw_checksum) {
		log_fw_error("Wrong CRC32, calculated 0x%08x, expected 0x%08x", crc32,
				fw_info->manifest.fw_checksum);
		error = -1;
		goto error;
	}

	log_fw_debug("CRC32 (0x%08x) is correct", crc32);

	goto done;

error:

	if (remove(fw_info->file_path) == -1)
		log_fw_error("Unable to remove firmware package (errno %d: %s)",
				errno, strerror(errno));

done:

	return error;
}

/**
 * assemble_fragment() - Append a fragment to a file
 *
 * @fragment:		Fragment file to be assembled.
 * @file_name:		Name of the file compressed in the fragment.
 * @swu_fp:			File pointer to the destination file.
 *
 * Return: 0 if the file was successfully assembled, -1 otherwise.
 */
static int assemble_fragment(fragment_t *fragment, const char *file_name, FILE *swu_fp)
{
	unzFile src = NULL;
	char buffer[WRITE_BUFFER_SIZE];
	int size_buffer = WRITE_BUFFER_SIZE;
	int error = 0;

	src = unzOpen(fragment->path);
	if (src == NULL) {
		log_fw_error("Error assembling fragment, cannot open fragment '%s'",
				fragment->path);
		return -1;
	}

	if (unzLocateFile(src, file_name, 1) != UNZ_OK) {
		log_fw_error(
				"Error assembling fragment, file '%s' not found in fragment",
				file_name);
		error = -1;
		goto done;
	}

	if (unzOpenCurrentFilePassword(src, NULL) != UNZ_OK) {
		log_fw_error(
				"Error assembling fragment, cannot open fragment '%s' for decompression",
				fragment->name);
		error = -1;
		goto done;
	}

	do {
		int read = unzReadCurrentFile(src, buffer, size_buffer);
		if (read > 0) {
			size_t written = fwrite(buffer, read, 1, swu_fp);
			if (written != 1) {
				error = -1;
				break;
			}
		} else {
			error = (!read ? 0 : -1);
			break;
		}
	} while (error == 0);

	if (error)
		log_fw_error("Error assembling fragment '%s'", fragment->path);

done:
	unzCloseCurrentFile(src);

	return error;
}

/*
 * concatenate_path() - Concatenate directory path and file name
 *
 * @directory:	Parent directory absolute path.
 * @file:		File name.
 *
 * Concatenate the given directory path and file name, and returns a pointer to
 * a new string with the result. If the given directory path does not finish
 * with a '/' it is automatically added.
 *
 * Memory for the new string is obtained with 'malloc' and can be freed with
 * 'free'.
 *
 * Return: A pointer to a new string with the concatenation or NULL if both
 * 			'directory' and 'file' are NULL.
 */
static char* concatenate_path(const char *directory, const char *file)
{
	char *full_path = NULL;
	int len = 0;

	if (directory == NULL && file == NULL)
		return NULL;

	if (directory == NULL && file != NULL)
		return strdup(file);

	if (directory != NULL && file == NULL)
		return strdup(directory);

	len = strlen(directory) + strlen(file)
			+ (directory[strlen(directory) - 1] != '/' ? 1 : 0) + 1;

	full_path = calloc(1, sizeof (char) * len);
	if (full_path == NULL)
		return NULL;

	strcpy(full_path, directory);
	if (directory[strlen(directory) - 1] != '/')
		strcat(full_path, "/");
	strcat(full_path, file);

	return full_path;
}

/*
 * get_fragment_file_name() - Retrieve a fragment complete name including index
 * 								and extension
 *
 * @name:	Fragment base name without index and without extension.
 * @index:	Fragment index.
 *
 * Memory for the name is obtained with 'malloc' and can be freed with 'free'.
 *
 * Return: The fragment name or NULL in case of failure.
 */
static char* get_fragment_file_name(const char *name, int index)
{
	int len = snprintf(NULL, 0, "%s%d"FRAGMENT_EXT, name, index);
	char *fragment_name = calloc(len + 1, sizeof(char));

	if (!fragment_name)
		return NULL;

	sprintf(fragment_name, "%s%d"FRAGMENT_EXT, name, index);

	return fragment_name;
}

/*
 * delete_fragments() - Remove all fragment files of a firmware package
 *
 * @fw_info:	Firmware information struct (firmware_info_t).
 */
static void delete_fragments(firmware_info_t *fw_info)
{
	int i;

	for (i = 0; i < fw_info->n_fragments; i++)
		remove(fw_info->fragments[i].path);
}

/*
 * free_fw_info() - Release the provided firmware information
 *
 * @fw_info:	Firmware information struct (firmware_info_t).
 */
static void free_fw_info(firmware_info_t *fw_info)
{
	if (fw_info == NULL)
		return;

	free(fw_info->file_path);
	fw_info->file_path = NULL;
	free(fw_info->file_name);
	fw_info->file_name = NULL;
	free(fw_info->manifest.fragment_name);
	fw_info->manifest.fragment_name = NULL;
	free(fw_info->manifest.fragments_dir);
	fw_info->manifest.fragments_dir = NULL;

	free_fragments(fw_info->fragments, fw_info->n_fragments);
}

/*
 * free_fw_info() - Release the provided list of fragments
 *
 * @free_fragments:	List of fragments (fragment_t) to release.
 * @n_fragments:	Number of fragments in the list.
 */
static void free_fragments(fragment_t *fragments, int n_fragments)
{
	int i;

	if (fragments == NULL)
		return;

	for (i = 0; i < n_fragments; i++) {
		free(fragments[i].name);
		fragments[i].name = NULL;
		free(fragments[i].path);
		fragments[i].path = NULL;
	}
	free(fragments);
	fragments = NULL;
}

/*
 * check_manifest_size() - Validate size property of the manifest
 *
 * @manifest_cfg:	The section were the size is defined.
 * @opt:			The size option.
 *
 * @Return: 0 on success, -1 otherwise.
 */
static int check_manifest_size(cfg_t *manifest_cfg, cfg_opt_t *opt)
{
	long int size = cfg_opt_getnint(opt, 0);

	if (size <= 0) {
		cfg_error(manifest_cfg, "Invalid %s (%l): size must be greater than 1",
				opt->name, size);
		return -1;
	}

	return 0;
}

/*
 * check_manifest_fragments() - Validate fragments property of the manifest
 *
 * @manifest_cfg:	The section were the fragments is defined.
 * @opt:			The fragments option.
 *
 * @Return: 0 on success, -1 otherwise.
 */
static int check_manifest_fragments(cfg_t *manifest_cfg, cfg_opt_t *opt)
{
	long int fragments = cfg_opt_getnint(opt, 0);

	if (fragments <= 0) {
		cfg_error(manifest_cfg, "Invalid %s (%l): number of fragments must be greater than 1",
				opt->name, fragments);
		return -1;
	}

	return 0;
}

/*
 * check_manifest_name() - Validate name property of the manifest
 *
 * @manifest_cfg:	The section were the name is defined.
 * @opt:			The name option.
 *
 * @Return: 0 on success, -1 otherwise.
 */
static int check_manifest_name(cfg_t *manifest_cfg, cfg_opt_t *opt)
{
	char *name = cfg_opt_getnstr(opt, 0);

	if (name == NULL || strlen(name) == 0) {
		cfg_error(manifest_cfg, "Invalid %s: cannot be empty", opt->name);
		return -1;
	}

	return 0;
}

/*
 * check_manifest_checksum() - Validate checksum property of the manifest
 *
 * @manifest_cfg:	The section were the checksum is defined.
 * @opt:			The checksum option.
 *
 * @Return: 0 on success, -1 otherwise.
 */
static int check_manifest_checksum(cfg_t *manifest_cfg, cfg_opt_t *opt)
{
	char* checksum = cfg_opt_getnstr(opt, 0);

	if (checksum == NULL || strlen(checksum) == 0) {
		cfg_error(manifest_cfg, "Invalid %s: cannot be empty", opt->name);
		return -1;
	}

	return 0;
}

/*
 * check_manifest_src_dir() - Validate src_dir property of the manifest
 *
 * @manifest_cfg:	The section were the src_dir is defined.
 * @opt:			The src_dir option.
 *
 * @Return: 0 on success, -1 otherwise.
 */
static int check_manifest_src_dir(cfg_t *manifest_cfg, cfg_opt_t *opt)
{
	char *src_dir = cfg_opt_getnstr(opt, 0);

	if (src_dir == NULL || strlen(src_dir) == 0) {
		cfg_error(manifest_cfg, "Invalid %s: cannot be empty", opt->name);
		return -1;
	}

	if (access(src_dir, R_OK) != 0) {
		cfg_error(manifest_cfg,
				"Invalid %s (%s): file does not exist or is not readable",
				opt->name, src_dir);
		return -1;
	}

	return 0;
}

/*
 * is_dual_boot_system() - Check if the system is dual boot
 *
 * @return: 1 if dual system capable, 0 if not, and -1 on failure
 */
static int is_dual_boot_system(void)
{
	char *resp = NULL;

	if (is_dual != -1)
		return is_dual;

	if (ldx_process_execute_cmd("fw_printenv -n dualboot", &resp, 2) != 0 || resp == NULL) {
		if (resp != NULL)
			log_error("Error getting dualboot system info: %s", resp);
		else
			log_error("%s: Error getting dualboot system info", __func__);

		is_dual = -1;
	} else {
		is_dual = !strcmp(trim(resp), "yes");
	}
	free(resp);

	return is_dual;
}<|MERGE_RESOLUTION|>--- conflicted
+++ resolved
@@ -162,10 +162,6 @@
 static void app_fw_reset_cb(unsigned int const target, ccapi_bool_t * system_reset, ccapi_firmware_target_version_t * version);
 static ccapi_fw_data_error_t process_swu_package(const char *swu_path, int target);
 static int generate_manifest_firmware(const char* manifest_path, int target);
-<<<<<<< HEAD
-static void *reboot_threaded(void *unused);
-=======
->>>>>>> 383e3200
 static int parse_manifest(const char *const manifest_path, firmware_info_t *fw_info);
 static int get_fw_path(firmware_info_t *fw_info);
 static int get_fragments(firmware_info_t *fw_info);
@@ -659,11 +655,6 @@
  */
 static void app_fw_reset_cb(unsigned int const target, ccapi_bool_t *system_reset, ccapi_firmware_target_version_t *version)
 {
-<<<<<<< HEAD
-	int error = 0;
-
-=======
->>>>>>> 383e3200
 	UNUSED_ARGUMENT(target);
 	UNUSED_ARGUMENT(version);
 
@@ -701,15 +692,6 @@
 
 	log_fw_info("Rebooting in %d seconds", REBOOT_TIMEOUT);
 
-<<<<<<< HEAD
-	if (is_dual_boot_system() && cc_cfg->on_the_fly) {
-		sync();
-		fflush(stdout);
-		sleep(REBOOT_TIMEOUT);
-		reboot(RB_AUTOBOOT);
-	} else {
-		error = pthread_create(&reboot_thread, NULL, reboot_threaded, NULL);
-=======
 	if (is_dual_boot_system()) {
 #ifdef ENABLE_ONTHEFLY_UPDATE
 		if (cc_cfg->on_the_fly) {
@@ -722,7 +704,6 @@
 #ifdef ENABLE_RECOVERY_UPDATE
 	} else {
 		int error = pthread_create(&reboot_thread, NULL, reboot_threaded, NULL);
->>>>>>> 383e3200
 		if (error) {
 			/* If we cannot create the thread just reboot. */
 			if (reboot_recovery(REBOOT_TIMEOUT))
@@ -866,26 +847,6 @@
 }
 
 /*
-<<<<<<< HEAD
- * reboot_threaded() - Perform the reboot in a new thread
- *
- * @unused:	Unused parameter.
- */
-static void *reboot_threaded(void *unused)
-{
-	UNUSED_ARGUMENT(unused);
-
-	if (reboot_recovery(REBOOT_TIMEOUT))
-		log_fw_error("%s", "Error rebooting in recovery mode");
-
-	pthread_exit(NULL);
-
-	return NULL;
-}
-
-/*
-=======
->>>>>>> 383e3200
  * parse_manifest() - Load the downloaded 'manifest.txt' file
  *
  * @manifest_path:	Absolute path of the 'manifest.txt' file.
